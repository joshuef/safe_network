--- conflicted
+++ resolved
@@ -623,13 +623,8 @@
         self.network().notify_payment_received();
 
         #[cfg(feature = "open-metrics")]
-<<<<<<< HEAD
-        if let Some(node_metrics) = self.node_metrics() {
-            let _prev = node_metrics
-=======
         if let Some(metrics_recorder) = self.metrics_recorder() {
             let _ = metrics_recorder
->>>>>>> 6c859ffe
                 .current_reward_wallet_balance
                 .inc_by(storecost.as_atto().try_into().unwrap_or(i64::MAX)); // TODO maybe metrics should be in u256 too?
         }
