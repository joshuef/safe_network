use std::collections::BTreeSet;

use super::data::PayError;
use crate::client::{Client, ClientWrapper};
use bls::SecretKey;
use bytes::Bytes;
use libp2p::kad::{Quorum, Record};
use sn_networking::GetRecordCfg;
use sn_networking::NetworkError;
use sn_networking::PutRecordCfg;
use sn_protocol::storage::try_deserialize_record;
use sn_protocol::storage::try_serialize_record;
use sn_protocol::storage::RecordKind;
use sn_protocol::storage::RegisterAddress;
use sn_protocol::NetworkAddress;
use sn_registers::EntryHash;
<<<<<<< HEAD
use sn_registers::SignedRegister;
=======
use sn_registers::Permissions;
use sn_registers::Register as ClientRegister;
use sn_registers::SignedRegister;
use sn_transfers::HotWallet;
use xor_name::XorName;

use super::data::PayError;
>>>>>>> 347f0f89

#[derive(Debug, thiserror::Error)]
pub enum RegisterError {
    #[error("Network error")]
    Network(#[from] NetworkError),
    #[error("Serialization error")]
    Serialization,
    #[error("Register could not be verified (corrupt)")]
    FailedVerification,
    #[error("Payment failure occurred during register creation.")]
    Pay(#[from] PayError),
    #[cfg(feature = "native-payments")]
    #[error("Failed to retrieve wallet payment")]
    Wallet(#[from] sn_transfers::WalletError),
    #[cfg(feature = "evm-payments")]
    #[error("Failed to retrieve wallet payment")]
    EvmWallet(#[from] evmlib::wallet::Error),
    #[error("Failed to write to low-level register")]
    Write(#[source] sn_registers::Error),
    #[error("Failed to sign register")]
    CouldNotSign(#[source] sn_registers::Error),
}

#[derive(Clone, Debug)]
pub struct Register {
    pub(crate) inner: SignedRegister,
}

impl Register {
    pub fn address(&self) -> &RegisterAddress {
        self.inner.address()
    }

    /// Retrieve the current values of the register. There can be multiple values
    /// in case a register was updated concurrently. This is because of the nature
    /// of registers, which allows for network concurrency.
    pub fn values(&self) -> Vec<Bytes> {
        self.inner
            .clone()
            .register()
            .expect("register to be valid")
            .read()
            .into_iter()
            .map(|(_hash, value)| value.into())
            .collect()
    }
}

impl Client {
    /// Fetches a Register from the network.
    pub async fn fetch_register(
        &self,
        address: RegisterAddress,
    ) -> Result<Register, RegisterError> {
        let network_address = NetworkAddress::from_register_address(address);
        let key = network_address.to_record_key();

        let get_cfg = GetRecordCfg {
            get_quorum: Quorum::One,
            retry_strategy: None,
            target_record: None,
            expected_holders: Default::default(),
            is_register: true,
        };

        let record = self.network.get_record_from_network(key, &get_cfg).await?;

        let register: SignedRegister =
            try_deserialize_record(&record).map_err(|_| RegisterError::Serialization)?;

        // Make sure the fetched record contains valid CRDT operations
        register
            .verify()
            .map_err(|_| RegisterError::FailedVerification)?;

        Ok(Register { inner: register })
    }

    /// Updates a Register on the network with a new value. This will overwrite existing value(s).
    pub async fn update_register(
        &self,
        register: Register,
        new_value: Bytes,
        owner: SecretKey,
    ) -> Result<(), RegisterError> {
        // Fetch the current register
        let mut signed_register = register.inner;
        let mut register = signed_register
            .clone()
            .register()
            .expect("register to be valid")
            .clone();

        // Get all current branches
        let children: BTreeSet<EntryHash> = register.read().into_iter().map(|(e, _)| e).collect();

        // Write the new value to all branches
        let (_, op) = register
            .write(new_value.to_vec(), &children, &owner)
            .map_err(RegisterError::Write)?;

        // Apply the operation to the register
        signed_register
            .add_op(op.clone())
            .map_err(RegisterError::Write)?;

        // Prepare the record for network storage
        let record = Record {
            key: NetworkAddress::from_register_address(*register.address()).to_record_key(),
            value: try_serialize_record(&signed_register, RecordKind::Register)
                .map_err(|_| RegisterError::Serialization)?
                .to_vec(),
            publisher: None,
            expires: None,
        };

        let put_cfg = PutRecordCfg {
            put_quorum: Quorum::All,
            retry_strategy: None,
            use_put_record_to: None,
            verification: None,
        };

        // Store the updated register on the network
        self.network.put_record(record, &put_cfg).await?;

        Ok(())
    }
}

pub trait Registers: ClientWrapper {
    async fn fetch_register(&self, address: RegisterAddress) -> Result<Register, RegisterError> {
        self.client().fetch_register(address).await
    }

    async fn update_register(
        &self,
        register: Register,
        new_value: Bytes,
        owner: SecretKey,
    ) -> Result<(), RegisterError> {
        self.client()
            .update_register(register, new_value, owner)
            .await
    }
}<|MERGE_RESOLUTION|>--- conflicted
+++ resolved
@@ -14,9 +14,6 @@
 use sn_protocol::storage::RegisterAddress;
 use sn_protocol::NetworkAddress;
 use sn_registers::EntryHash;
-<<<<<<< HEAD
-use sn_registers::SignedRegister;
-=======
 use sn_registers::Permissions;
 use sn_registers::Register as ClientRegister;
 use sn_registers::SignedRegister;
@@ -24,7 +21,6 @@
 use xor_name::XorName;
 
 use super::data::PayError;
->>>>>>> 347f0f89
 
 #[derive(Debug, thiserror::Error)]
 pub enum RegisterError {
@@ -50,7 +46,7 @@
 
 #[derive(Clone, Debug)]
 pub struct Register {
-    pub(crate) inner: SignedRegister,
+    inner: SignedRegister,
 }
 
 impl Register {
