#!/usr/bin/env just --justfile

release_repo := "maidsafe/safe_network"

droplet-testbed:
  #!/usr/bin/env bash

  DROPLET_NAME="node-manager-testbed"
  REGION="lon1"
  SIZE="s-1vcpu-1gb"
  IMAGE="ubuntu-20-04-x64"
  SSH_KEY_ID="30878672"

  droplet_ip=$(doctl compute droplet list \
    --format Name,PublicIPv4 --no-header | grep "^$DROPLET_NAME " | awk '{ print $2 }')

  if [ -z "$droplet_ip" ]; then
    droplet_id=$(doctl compute droplet create $DROPLET_NAME \
      --region $REGION \
      --size $SIZE \
      --image $IMAGE \
      --ssh-keys $SSH_KEY_ID \
      --format ID \
      --no-header \
      --wait)
    if [ -z "$droplet_id" ]; then
      echo "Failed to obtain droplet ID"
      exit 1
    fi

    echo "Droplet ID: $droplet_id"
    echo "Waiting for droplet IP address..."
    droplet_ip=$(doctl compute droplet get $droplet_id --format PublicIPv4 --no-header)
    while [ -z "$droplet_ip" ]; do
      echo "Still waiting to obtain droplet IP address..."
      sleep 5
      droplet_ip=$(doctl compute droplet get $droplet_id --format PublicIPv4 --no-header)
    done
  fi
  echo "Droplet IP address: $droplet_ip"

  nc -zw1 $droplet_ip 22
  exit_code=$?
  while [ $exit_code -ne 0 ]; do
    echo "Waiting on SSH to become available..."
    sleep 5
    nc -zw1 $droplet_ip 22
    exit_code=$?
  done

  cargo build --release --target x86_64-unknown-linux-musl
  scp -r ./target/x86_64-unknown-linux-musl/release/safenode-manager \
    root@$droplet_ip:/root/safenode-manager

kill-testbed:
  #!/usr/bin/env bash

  DROPLET_NAME="node-manager-testbed"

  droplet_id=$(doctl compute droplet list \
    --format Name,ID --no-header | grep "^$DROPLET_NAME " | awk '{ print $2 }')

  if [ -z "$droplet_ip" ]; then
    echo "Deleting droplet with ID $droplet_id"
    doctl compute droplet delete $droplet_id
  fi

build-release-artifacts arch nightly="false":
  #!/usr/bin/env bash
  set -e

  arch="{{arch}}"
  nightly="{{nightly}}"
  supported_archs=(
    "x86_64-pc-windows-msvc"
    "x86_64-apple-darwin"
    "aarch64-apple-darwin"
    "x86_64-unknown-linux-musl"
    "arm-unknown-linux-musleabi"
    "armv7-unknown-linux-musleabihf"
    "aarch64-unknown-linux-musl"
  )

  arch_supported=false
  for supported_arch in "${supported_archs[@]}"; do
    if [[ "$arch" == "$supported_arch" ]]; then
      arch_supported=true
      break
    fi
  done

  if [[ "$arch_supported" == "false" ]]; then
    echo "$arch is not supported."
    exit 1
  fi

  if [[ "$arch" == "x86_64-unknown-linux-musl" ]]; then
    if [[ "$(grep -E '^NAME="Ubuntu"' /etc/os-release)" ]]; then
      # This is intended for use on a fresh Github Actions agent
      sudo apt update -y
      sudo apt-get install -y musl-tools
    fi
  fi

  rustup target add {{arch}}

  rm -rf artifacts
  mkdir artifacts
  cargo clean

<<<<<<< HEAD
  echo "================"
  echo "= Network Keys ="
=======
  if [ -n "$MAX_CHUNK_SIZE" ]; then
    echo "Overriding chunk size to $MAX_CHUNK_SIZE bytes"
  fi

  echo "================"
  echo "  Network Keys  "
>>>>>>> c8651321
  echo "================"
  echo "FOUNDATION_PK: $FOUNDATION_PK"
  echo "GENESIS_PK: $GENESIS_PK"
  echo "NETWORK_ROYALTIES_PK: $NETWORK_ROYALTIES_PK"
  echo "PAYMENT_FORWARD_PK: $PAYMENT_FORWARD_PK"

  cross_container_opts="--env \"GENESIS_PK=$GENESIS_PK\" --env \"GENESIS_SK=$GENESIS_SK\" --env \"FOUNDATION_PK=$FOUNDATION_PK\" --env \"NETWORK_ROYALTIES_PK=$NETWORK_ROYALTIES_PK\" --env \"PAYMENT_FORWARD_PK=$PAYMENT_FORWARD_PK\""
  export CROSS_CONTAINER_OPTS=$cross_container_opts

  nightly_feature=""
  if [[ "$nightly" == "true" ]]; then
    nightly_feature="--features nightly"
  fi

  if [[ $arch == arm* || $arch == armv7* || $arch == aarch64* ]]; then
    echo "Passing to cross CROSS_CONTAINER_OPTS=$CROSS_CONTAINER_OPTS"
    cargo binstall --no-confirm cross
    cross build --release --target $arch --bin faucet --features=distribution $nightly_feature
    cross build --release --target $arch --bin nat-detection $nightly_feature
    cross build --release --target $arch --bin node-launchpad $nightly_feature
    cross build --release --features="network-contacts,distribution" --target $arch --bin safe $nightly_feature
    cross build --release --features=network-contacts --target $arch --bin safenode $nightly_feature
    cross build --release --target $arch --bin safenode-manager $nightly_feature
    cross build --release --target $arch --bin safenodemand $nightly_feature
    cross build --release --target $arch --bin safenode_rpc_client $nightly_feature
    cross build --release --target $arch --bin sn_auditor $nightly_feature
  else
    cargo build --release --target $arch --bin faucet --features=distribution $nightly_feature
    cargo build --release --target $arch --bin nat-detection $nightly_feature
    cargo build --release --target $arch --bin node-launchpad $nightly_feature
    cargo build --release --features="network-contacts,distribution" --target $arch --bin safe $nightly_feature
    cargo build --release --features=network-contacts --target $arch --bin safenode $nightly_feature
    cargo build --release --target $arch --bin safenode-manager $nightly_feature
    cargo build --release --target $arch --bin safenodemand $nightly_feature
    cargo build --release --target $arch --bin safenode_rpc_client $nightly_feature
    cargo build --release --target $arch --bin sn_auditor $nightly_feature
  fi

  find target/$arch/release -maxdepth 1 -type f -exec cp '{}' artifacts \;
  rm -f artifacts/.cargo-lock

# Debugging target that builds an `artifacts` directory to be used with packaging targets.
#
# To use, download the artifact zip files from the workflow run and put them in an `artifacts`
# directory here. Then run the target.
make-artifacts-directory:
  #!/usr/bin/env bash
  set -e

  architectures=(
    "x86_64-pc-windows-msvc"
    "x86_64-apple-darwin"
    "aarch64-apple-darwin"
    "x86_64-unknown-linux-musl"
    "arm-unknown-linux-musleabi"
    "armv7-unknown-linux-musleabihf"
    "aarch64-unknown-linux-musl"
  )
  cd artifacts
  for arch in "${architectures[@]}" ; do
    mkdir -p $arch/release
    unzip safe_network-$arch.zip -d $arch/release
    rm safe_network-$arch.zip
  done

package-all-bins:
  #!/usr/bin/env bash
  set -e
  just package-bin "faucet"
  just package-bin "nat-detection"
  just package-bin "node-launchpad"
  just package-bin "safe"
  just package-bin "safenode"
  just package-bin "safenode_rpc_client"
  just package-bin "safenode-manager"
  just package-bin "safenodemand"
  just package-bin "sn_auditor"

package-bin bin version="":
  #!/usr/bin/env bash
  set -e

  architectures=(
    "x86_64-pc-windows-msvc"
    "x86_64-apple-darwin"
    "aarch64-apple-darwin"
    "x86_64-unknown-linux-musl"
    "arm-unknown-linux-musleabi"
    "armv7-unknown-linux-musleabihf"
    "aarch64-unknown-linux-musl"
  )

  bin="{{bin}}"

  supported_bins=(\
    "faucet" \
    "nat-detection" \
    "node-launchpad" \
    "safe" \
    "safenode" \
    "safenode-manager" \
    "safenodemand" \
    "safenode_rpc_client" \
    "sn_auditor")
  crate_dir_name=""

  # In the case of the node manager, the actual name of the crate is `sn-node-manager`, but the
  # directory it's in is `sn_node_manager`.
  bin="{{bin}}"
  case "$bin" in
    faucet)
      crate_dir_name="sn_faucet"
      ;;
    nat-detection)
      crate_dir_name="nat-detection"
      ;;
    node-launchpad)
      crate_dir_name="node-launchpad"
      ;;
    safe)
      crate_dir_name="sn_cli"
      ;;
    safenode)
      crate_dir_name="sn_node"
      ;;
    safenode-manager)
      crate_dir_name="sn_node_manager"
      ;;
    safenodemand)
      crate_dir_name="sn_node_manager"
      ;;
    safenode_rpc_client)
      crate_dir_name="sn_node_rpc_client"
      ;;
    sn_auditor)
      crate_dir_name="sn_auditor"
      ;;
    *)
      echo "The $bin binary is not supported"
      exit 1
      ;;
  esac

  if [[ -z "{{version}}" ]]; then
    version=$(grep "^version" < $crate_dir_name/Cargo.toml | \
        head -n 1 | awk '{ print $3 }' | sed 's/\"//g')
  else
    version="{{version}}"
  fi

  if [[ -z "$version" ]]; then
    echo "Error packaging $bin. The version number was not retrieved."
    exit 1
  fi

  rm -rf packaged_bins/$bin
  find artifacts/ -name "$bin" -exec chmod +x '{}' \;
  for arch in "${architectures[@]}" ; do
    echo "Packaging for $arch..."
    if [[ $arch == *"windows"* ]]; then bin_name="${bin}.exe"; else bin_name=$bin; fi
    zip -j $bin-$version-$arch.zip artifacts/$arch/release/$bin_name
    tar -C artifacts/$arch/release -zcvf $bin-$version-$arch.tar.gz $bin_name
  done

  mkdir -p packaged_bins/$bin
  mv *.tar.gz packaged_bins/$bin
  mv *.zip packaged_bins/$bin

upload-all-packaged-bins-to-s3:
  #!/usr/bin/env bash
  set -e

  binaries=(
    faucet
    nat-detection
    node-launchpad
    safe
    safenode
    safenode-manager
    safenode_rpc_client
    safenodemand
    sn_auditor
  )
  for binary in "${binaries[@]}"; do
    just upload-packaged-bin-to-s3 "$binary"
  done

upload-packaged-bin-to-s3 bin_name:
  #!/usr/bin/env bash
  set -e

  case "{{bin_name}}" in
    faucet)
      bucket="sn-faucet"
      ;;
    nat-detection)
      bucket="nat-detection"
      ;;
    node-launchpad)
      bucket="node-launchpad"
      ;;
    safe)
      bucket="sn-cli"
      ;;
    safenode)
      bucket="sn-node"
      ;;
    safenode-manager)
      bucket="sn-node-manager"
      ;;
    safenodemand)
      bucket="sn-node-manager"
      ;;
    safenode_rpc_client)
      bucket="sn-node-rpc-client"
      ;;
    sn_auditor)
      bucket="sn-auditor"
      ;;
    *)
      echo "The {{bin_name}} binary is not supported"
      exit 1
      ;;
  esac

  cd packaged_bins/{{bin_name}}
  for file in *.zip *.tar.gz; do
    dest="s3://$bucket/$file"
    if [[ "$file" == *latest* ]]; then
      echo "Allowing overwrite for 'latest' version..."
      aws s3 cp "$file" "$dest" --acl public-read
    else
      if aws s3 ls "$dest" > /dev/null 2>&1; then
        echo "$dest already exists. Will not overwrite."
      else
        # This command outputs a lot text which makes the build log difficult to read, so we will
        # suppress it.
        aws s3 cp "$file" "$dest" --acl public-read > /dev/null 2>&1
        echo "$dest uploaded"
      fi
    fi
  done

delete-s3-bin bin_name version:
  #!/usr/bin/env bash
  set -e

  case "{{bin_name}}" in
    faucet)
      bucket="sn-faucet"
      ;;
    nat-detection)
      bucket="nat-detection"
      ;;
    node-launchpad)
      bucket="node-launchpad"
      ;;
    safe)
      bucket="sn-cli"
      ;;
    safenode)
      bucket="sn-node"
      ;;
    safenode-manager)
      bucket="sn-node-manager"
      ;;
    safenodemand)
      bucket="sn-node-manager"
      ;;
    safenode_rpc_client)
      bucket="sn-node-rpc-client"
      ;;
    sn_auditor)
      bucket="sn-auditor"
      ;;
    *)
      echo "The {{bin_name}} binary is not supported"
      exit 1
      ;;
  esac

  architectures=(
    "x86_64-pc-windows-msvc"
    "x86_64-apple-darwin"
    "aarch64-apple-darwin"
    "x86_64-unknown-linux-musl"
    "arm-unknown-linux-musleabi"
    "armv7-unknown-linux-musleabihf"
    "aarch64-unknown-linux-musl"
  )

  for arch in "${architectures[@]}"; do
    zip_filename="{{bin_name}}-{{version}}-${arch}.zip"
    tar_filename="{{bin_name}}-{{version}}-${arch}.tar.gz"
    s3_zip_path="s3://$bucket/$zip_filename"
    s3_tar_path="s3://$bucket/$tar_filename"
    aws s3 rm "$s3_zip_path"
    echo "deleted $s3_zip_path"
    aws s3 rm "$s3_tar_path"
    echo "deleted $s3_tar_path"
  done

package-all-architectures:
  #!/usr/bin/env bash
  set -e

  architectures=(
    "x86_64-pc-windows-msvc"
    "x86_64-apple-darwin"
    "aarch64-apple-darwin"
    "x86_64-unknown-linux-musl"
    "arm-unknown-linux-musleabi"
    "armv7-unknown-linux-musleabihf"
    "aarch64-unknown-linux-musl"
  )

  rm -rf packaged_architectures
  for arch in "${architectures[@]}" ; do
    echo "Packaging artifacts for $arch..."
    just package-arch "$arch"
  done

package-arch arch:
  #!/usr/bin/env bash
  set -e

  if [[ -n $PACKAGE_VERSION ]]; then
    version="$PACKAGE_VERSION"
  else
    release_year=$(grep 'release-year:' release-cycle-info | awk '{print $2}')
    release_month=$(grep 'release-month:' release-cycle-info | awk '{print $2}')
    release_cycle=$(grep 'release-cycle:' release-cycle-info | awk '{print $2}')
    release_cycle_counter=$(grep 'release-cycle-counter:' release-cycle-info | awk '{print $2}')
    version="$release_year.$release_month.$release_cycle.$release_cycle_counter"
  fi
  architecture="{{arch}}"
  zip_filename="${version}.autonomi.${architecture}.zip"

  mkdir -p packaged_architectures
  cd artifacts/$architecture/release

  binaries=(
    faucet
    nat-detection
    node-launchpad
    safe
    safenode
    safenode-manager
    safenode_rpc_client
    safenodemand
    sn_auditor
  )

  if [[ "$architecture" == *"windows"* ]]; then
    for binary in "${binaries[@]}"; do
      binaries_with_extension+=("$binary.exe")
    done
    zip "../../../packaged_architectures/$zip_filename" "${binaries_with_extension[@]}"
  else
    zip "../../../packaged_architectures/$zip_filename" "${binaries[@]}"
  fi

  cd ../../..

node-man-integration-tests:
  #!/usr/bin/env bash
  set -e

  cargo build --release --bin safenode --bin faucet --bin safenode-manager
  cargo run --release --bin safenode-manager -- local run \
    --node-path target/release/safenode \
    --faucet-path target/release/faucet
  peer=$(cargo run --release --bin safenode-manager -- local status \
    --json | jq -r .nodes[-1].listen_addr[0])
  export SAFE_PEERS=$peer
  cargo test --release --package sn-node-manager --test e2e -- --nocapture<|MERGE_RESOLUTION|>--- conflicted
+++ resolved
@@ -108,17 +108,12 @@
   mkdir artifacts
   cargo clean
 
-<<<<<<< HEAD
-  echo "================"
-  echo "= Network Keys ="
-=======
   if [ -n "$MAX_CHUNK_SIZE" ]; then
     echo "Overriding chunk size to $MAX_CHUNK_SIZE bytes"
   fi
 
   echo "================"
   echo "  Network Keys  "
->>>>>>> c8651321
   echo "================"
   echo "FOUNDATION_PK: $FOUNDATION_PK"
   echo "GENESIS_PK: $GENESIS_PK"
